/*
 * Copyright (C) 2008 The Android Open Source Project
 *
 * Licensed under the Apache License, Version 2.0 (the "License");
 * you may not use this file except in compliance with the License.
 * You may obtain a copy of the License at
 *
 *      http://www.apache.org/licenses/LICENSE-2.0
 *
 * Unless required by applicable law or agreed to in writing, software
 * distributed under the License is distributed on an "AS IS" BASIS,
 * WITHOUT WARRANTIES OR CONDITIONS OF ANY KIND, either express or implied.
 * See the License for the specific language governing permissions and
 * limitations under the License.
 */

#include <stdio.h>
#include <stdlib.h>
#include <string.h>
#include <unistd.h>
#include <fcntl.h>
#include <ctype.h>
#include <signal.h>
#include <sys/wait.h>
#include <sys/mount.h>
#include <sys/stat.h>
#include <sys/poll.h>
#include <errno.h>
#include <stdarg.h>
#include <mtd/mtd-user.h>
#include <sys/types.h>
#include <sys/socket.h>
#include <sys/un.h>

#include <selinux/selinux.h>
#include <selinux/label.h>
#include <selinux/android.h>

#include <libgen.h>

#include <cutils/list.h>
#include <cutils/android_reboot.h>
#include <cutils/sockets.h>
#include <cutils/iosched_policy.h>
#include <cutils/fs.h>
#include <private/android_filesystem_config.h>
#include <termios.h>

#include "devices.h"
#include "init.h"
#include "log.h"
#include "property_service.h"
#include "bootchart.h"
#include "signal_handler.h"
#include "keychords.h"
#include "init_parser.h"
#include "util.h"
#include "ueventd.h"
#include "watchdogd.h"

struct selabel_handle *sehandle;
struct selabel_handle *sehandle_prop;

static int property_triggers_enabled = 0;

#if BOOTCHART
static int   bootchart_count;
#endif

static char console[32];
static char bootmode[32];
static char hardware[32];
static unsigned revision = 0;
static char qemu[32];

static struct action *cur_action = NULL;
static struct command *cur_command = NULL;
static struct listnode *command_queue = NULL;

void notify_service_state(const char *name, const char *state)
{
    char pname[PROP_NAME_MAX];
    int len = strlen(name);
    if ((len + 10) > PROP_NAME_MAX)
        return;
    snprintf(pname, sizeof(pname), "init.svc.%s", name);
    property_set(pname, state);
}

static int have_console;
static char console_name[PROP_VALUE_MAX] = "/dev/console";
static time_t process_needs_restart;

static const char *ENV[32];

/* add_environment - add "key=value" to the current environment */
int add_environment(const char *key, const char *val)
{
    size_t n;
    size_t key_len = strlen(key);

    /* The last environment entry is reserved to terminate the list */
    for (n = 0; n < (ARRAY_SIZE(ENV) - 1); n++) {

        /* Delete any existing entry for this key */
        if (ENV[n] != NULL) {
            size_t entry_key_len = strcspn(ENV[n], "=");
            if ((entry_key_len == key_len) && (strncmp(ENV[n], key, entry_key_len) == 0)) {
                free((char*)ENV[n]);
                ENV[n] = NULL;
            }
        }

        /* Add entry if a free slot is available */
        if (ENV[n] == NULL) {
            size_t len = key_len + strlen(val) + 2;
            char *entry = malloc(len);
            snprintf(entry, len, "%s=%s", key, val);
            ENV[n] = entry;
            return 0;
        }
    }

    ERROR("No env. room to store: '%s':'%s'\n", key, val);

    return -1;
}

static void zap_stdio(void)
{
    int fd;
    fd = open("/dev/null", O_RDWR);
    dup2(fd, 0);
    dup2(fd, 1);
    dup2(fd, 2);
    close(fd);
}

static void open_console()
{
    int fd;
    if ((fd = open(console_name, O_RDWR)) < 0) {
        fd = open("/dev/null", O_RDWR);
    }
    ioctl(fd, TIOCSCTTY, 0);
    dup2(fd, 0);
    dup2(fd, 1);
    dup2(fd, 2);
    close(fd);
}

static void publish_socket(const char *name, int fd)
{
    char key[64] = ANDROID_SOCKET_ENV_PREFIX;
    char val[64];

    strlcpy(key + sizeof(ANDROID_SOCKET_ENV_PREFIX) - 1,
            name,
            sizeof(key) - sizeof(ANDROID_SOCKET_ENV_PREFIX));
    snprintf(val, sizeof(val), "%d", fd);
    add_environment(key, val);

    /* make sure we don't close-on-exec */
    fcntl(fd, F_SETFD, 0);
}

void service_start(struct service *svc, const char *dynamic_args)
{
    struct stat s;
    pid_t pid;
    int needs_console;
    int n;
    char *scon = NULL;
    int rc;

        /* starting a service removes it from the disabled or reset
         * state and immediately takes it out of the restarting
         * state if it was in there
         */
    svc->flags &= (~(SVC_DISABLED|SVC_RESTARTING|SVC_RESET|SVC_RESTART|SVC_DISABLED_START));
    svc->time_started = 0;

        /* running processes require no additional work -- if
         * they're in the process of exiting, we've ensured
         * that they will immediately restart on exit, unless
         * they are ONESHOT
         */
    if (svc->flags & SVC_RUNNING) {
        return;
    }

    needs_console = (svc->flags & SVC_CONSOLE) ? 1 : 0;
    if (needs_console && (!have_console)) {
        ERROR("service '%s' requires console\n", svc->name);
        svc->flags |= SVC_DISABLED;
        return;
    }

    if (stat(svc->args[0], &s) != 0) {
        ERROR("cannot find '%s', disabling '%s'\n", svc->args[0], svc->name);
        svc->flags |= SVC_DISABLED;
        return;
    }

    if ((!(svc->flags & SVC_ONESHOT)) && dynamic_args) {
        ERROR("service '%s' must be one-shot to use dynamic args, disabling\n",
               svc->args[0]);
        svc->flags |= SVC_DISABLED;
        return;
    }

    if (is_selinux_enabled() > 0) {
        if (svc->seclabel) {
            scon = strdup(svc->seclabel);
            if (!scon) {
                ERROR("Out of memory while starting '%s'\n", svc->name);
                return;
            }
        } else {
            char *mycon = NULL, *fcon = NULL;

            INFO("computing context for service '%s'\n", svc->args[0]);
            rc = getcon(&mycon);
            if (rc < 0) {
                ERROR("could not get context while starting '%s'\n", svc->name);
                return;
            }

            rc = getfilecon(svc->args[0], &fcon);
            if (rc < 0) {
                ERROR("could not get context while starting '%s'\n", svc->name);
                freecon(mycon);
                return;
            }

            rc = security_compute_create(mycon, fcon, string_to_security_class("process"), &scon);
            if (rc == 0 && !strcmp(scon, mycon)) {
                ERROR("Warning!  Service %s needs a SELinux domain defined; please fix!\n", svc->name);
            }
            freecon(mycon);
            freecon(fcon);
            if (rc < 0) {
                ERROR("could not get context while starting '%s'\n", svc->name);
                return;
            }
        }
    }

    NOTICE("starting '%s'\n", svc->name);

    pid = fork();

    if (pid == 0) {
        struct socketinfo *si;
        struct svcenvinfo *ei;
        char tmp[32];
        int fd, sz;

        umask(077);
        if (properties_inited()) {
            get_property_workspace(&fd, &sz);
            sprintf(tmp, "%d,%d", dup(fd), sz);
            add_environment("ANDROID_PROPERTY_WORKSPACE", tmp);
        }

        for (ei = svc->envvars; ei; ei = ei->next)
            add_environment(ei->name, ei->value);

        for (si = svc->sockets; si; si = si->next) {
            int socket_type = (
                    !strcmp(si->type, "stream") ? SOCK_STREAM :
                        (!strcmp(si->type, "dgram") ? SOCK_DGRAM : SOCK_SEQPACKET));
            int s = create_socket(si->name, socket_type,
                                  si->perm, si->uid, si->gid, si->socketcon ?: scon);
            if (s >= 0) {
                publish_socket(si->name, s);
            }
        }

        freecon(scon);
        scon = NULL;

        if (svc->ioprio_class != IoSchedClass_NONE) {
            if (android_set_ioprio(getpid(), svc->ioprio_class, svc->ioprio_pri)) {
                ERROR("Failed to set pid %d ioprio = %d,%d: %s\n",
                      getpid(), svc->ioprio_class, svc->ioprio_pri, strerror(errno));
            }
        }

        if (needs_console) {
            setsid();
            open_console();
        } else {
            zap_stdio();
        }

#if 0
        for (n = 0; svc->args[n]; n++) {
            INFO("args[%d] = '%s'\n", n, svc->args[n]);
        }
        for (n = 0; ENV[n]; n++) {
            INFO("env[%d] = '%s'\n", n, ENV[n]);
        }
#endif

        setpgid(0, getpid());

    /* as requested, set our gid, supplemental gids, and uid */
        if (svc->gid) {
            if (setgid(svc->gid) != 0) {
                ERROR("setgid failed: %s\n", strerror(errno));
                _exit(127);
            }
        }
        if (svc->nr_supp_gids) {
            if (setgroups(svc->nr_supp_gids, svc->supp_gids) != 0) {
                ERROR("setgroups failed: %s\n", strerror(errno));
                _exit(127);
            }
        }
        if (svc->uid) {
            if (setuid(svc->uid) != 0) {
                ERROR("setuid failed: %s\n", strerror(errno));
                _exit(127);
            }
        }
        if (svc->seclabel) {
            if (is_selinux_enabled() > 0 && setexeccon(svc->seclabel) < 0) {
                ERROR("cannot setexeccon('%s'): %s\n", svc->seclabel, strerror(errno));
                _exit(127);
            }
        }

        char *arg_ptrs[INIT_PARSER_MAXARGS+1];
        int arg_idx = svc->nargs;
        int i;
        for (i = 0; i < svc->nargs; i++) {
            arg_ptrs[i] = expand_references(svc->args[i]);
            if (!arg_ptrs[i])
                _exit(127);
        }
        if (dynamic_args) {
            char *tmp = strdup(dynamic_args);
            char *next = tmp;
            char *bword;

            if (!tmp) {
                ERROR("strdup: %s\n", strerror(errno));
                _exit(127);
            }
            while((bword = strsep(&next, " ")) && arg_idx < INIT_PARSER_MAXARGS) {
                arg_ptrs[arg_idx] = expand_references(bword);
                if (!arg_ptrs[arg_idx])
                    _exit(127);
                arg_idx++;
            }
        }
        arg_ptrs[arg_idx] = NULL;
        execve(svc->args[0], (char**) arg_ptrs, (char**) ENV);
        ERROR("cannot execve('%s'): %s\n", svc->args[0], strerror(errno));
        _exit(127);
    }

    freecon(scon);

    if (pid < 0) {
        ERROR("failed to start '%s'\n", svc->name);
        svc->pid = 0;
        return;
    }

    svc->time_started = gettime();
    svc->pid = pid;
    svc->flags |= SVC_RUNNING;

    if (properties_inited())
        notify_service_state(svc->name, "running");
}

/* The how field should be either SVC_DISABLED, SVC_RESET, or SVC_RESTART */
static void service_stop_or_reset(struct service *svc, int how)
{
    /* The service is still SVC_RUNNING until its process exits, but if it has
     * already exited it shoudn't attempt a restart yet. */
    svc->flags &= ~(SVC_RESTARTING | SVC_DISABLED_START);

    if ((how != SVC_DISABLED) && (how != SVC_RESET) && (how != SVC_RESTART)) {
        /* Hrm, an illegal flag.  Default to SVC_DISABLED */
        how = SVC_DISABLED;
    }
        /* if the service has not yet started, prevent
         * it from auto-starting with its class
         */
    if (how == SVC_RESET) {
        svc->flags |= (svc->flags & SVC_RC_DISABLED) ? SVC_DISABLED : SVC_RESET;
    } else {
        svc->flags |= how;
    }

    if (svc->pid) {
        NOTICE("service '%s' is being killed\n", svc->name);
        kill(-svc->pid, SIGKILL);
        notify_service_state(svc->name, "stopping");
    } else {
        notify_service_state(svc->name, "stopped");
    }
}

void service_reset(struct service *svc)
{
    service_stop_or_reset(svc, SVC_RESET);
}

void service_stop(struct service *svc)
{
    service_stop_or_reset(svc, SVC_DISABLED);
}

void service_restart(struct service *svc)
{
    if (svc->flags & SVC_RUNNING) {
        /* Stop, wait, then start the service. */
        service_stop_or_reset(svc, SVC_RESTART);
    } else if (!(svc->flags & SVC_RESTARTING)) {
        /* Just start the service since it's not running. */
        service_start(svc, NULL);
    } /* else: Service is restarting anyways. */
}

void property_changed(const char *name, const char *value)
{
    if (property_triggers_enabled)
        queue_property_triggers(name, value);
}

static void restart_service_if_needed(struct service *svc)
{
    time_t next_start_time = svc->time_started + 5;

    if (next_start_time <= gettime()) {
        svc->flags &= (~SVC_RESTARTING);
        service_start(svc, NULL);
        return;
    }

    if ((next_start_time < process_needs_restart) ||
        (process_needs_restart == 0)) {
        process_needs_restart = next_start_time;
    }
}

static void restart_processes()
{
    process_needs_restart = 0;
    service_for_each_flags(SVC_RESTARTING,
                           restart_service_if_needed);
}

static void msg_start(const char *name)
{
    struct service *svc = NULL;
    char *tmp = NULL;
    char *args = NULL;

    if (!strchr(name, ':'))
        svc = service_find_by_name(name);
    else {
        tmp = strdup(name);
        if (tmp) {
            args = strchr(tmp, ':');
            *args = '\0';
            args++;

            svc = service_find_by_name(tmp);
        }
    }

    if (svc) {
        service_start(svc, args);
    } else {
        ERROR("no such service '%s'\n", name);
    }
    if (tmp)
        free(tmp);
}

static void msg_stop(const char *name)
{
    struct service *svc = service_find_by_name(name);

    if (svc) {
        service_stop(svc);
    } else {
        ERROR("no such service '%s'\n", name);
    }
}

static void msg_restart(const char *name)
{
    struct service *svc = service_find_by_name(name);

    if (svc) {
        service_restart(svc);
    } else {
        ERROR("no such service '%s'\n", name);
    }
}

static void handle_dev_add_msg(const char *name)
{
    queue_device_added_removed_triggers(name, true);
}

static void handle_dev_rem_msg(const char *name)
{
    queue_device_added_removed_triggers(name, false);
}

void handle_control_message(const char *msg, const char *arg)
{
    if (!strcmp(msg,"start")) {
        msg_start(arg);
    } else if (!strcmp(msg,"stop")) {
        msg_stop(arg);
    } else if (!strcmp(msg,"restart")) {
        msg_restart(arg);
    } else if (!strcmp(msg,"dev_added")) {
        handle_dev_add_msg(arg);
    } else if (!strcmp(msg,"dev_removed")) {
       handle_dev_rem_msg(arg);
    } else {
        ERROR("unknown control msg '%s'\n", msg);
    }
}

static struct command *get_first_command(struct action *act)
{
    struct listnode *node;
    if (list_empty(&act->commands))
        return NULL;
    node = list_head(&act->commands);
    if (!node || list_empty(&act->commands))
        return NULL;

    return node_to_item(node, struct command, clist);
}

static struct command *get_next_command(struct action *act, struct command *cmd)
{
    struct listnode *node;
    node = cmd->clist.next;
    if (!node)
        return NULL;
    if (node == &act->commands)
        return NULL;

    return node_to_item(node, struct command, clist);
}

static int is_last_command(struct action *act, struct command *cmd)
{
    return (list_tail(&act->commands) == &cmd->clist);
}

void execute_one_command(void)
{
    int ret, i;
    char *args[INIT_PARSER_MAXARGS];

    if (!cur_action || !cur_command || is_last_command(cur_action, cur_command)) {
        cur_action = action_remove_queue_head();
        cur_command = NULL;
        if (!cur_action)
            return;
        INFO("processing action %p (%s)\n", cur_action, cur_action->name);
        cur_command = get_first_command(cur_action);
    } else {
        cur_command = get_next_command(cur_action, cur_command);
    }

    if (!cur_command)
        return;

    args[0] = cur_command->args[0];
    for (i = 1; i < cur_command->nargs; i++) {
        args[i] = expand_references(cur_command->args[i]);
        if (!args[i]) {
            ERROR("failed to expand command '%s' arg %d: '%s'\n", args[0], i, cur_command->args[i]);
            goto out;
        }
    }
    ret = cur_command->func(cur_command->nargs, args);
    if (klog_get_level() >= KLOG_INFO_LEVEL) {
        int i;
        char cmd_str[256] = "";
        for (i = 0; i < cur_command->nargs; i++) {
            strlcat(cmd_str, args[i], sizeof(cmd_str));
            if (i < cur_command->nargs - 1) {
                strlcat(cmd_str, " ", sizeof(cmd_str));
            }
        }
        INFO("command '%s' action=%s status=%d (%s:%d)\n",
             cmd_str, cur_action ? cur_action->name : "", ret, cur_command->filename,
             cur_command->line);
    }

out:
    for (i--; i > 0; i--)
        free(args[i]);
}

static int wait_for_coldboot_done_action(int nargs, char **args)
{
    int ret;
    INFO("wait for %s\n", coldboot_done);
    ret = wait_for_file(coldboot_done, COMMAND_RETRY_TIMEOUT);
    if (ret)
        ERROR("Timed out waiting for %s\n", coldboot_done);
    return ret;
}

/*
 * Writes 512 bytes of output from Hardware RNG (/dev/hw_random, backed
 * by Linux kernel's hw_random framework) into Linux RNG's via /dev/urandom.
 * Does nothing if Hardware RNG is not present.
 *
 * Since we don't yet trust the quality of Hardware RNG, these bytes are not
 * mixed into the primary pool of Linux RNG and the entropy estimate is left
 * unmodified.
 *
 * If the HW RNG device /dev/hw_random is present, we require that at least
 * 512 bytes read from it are written into Linux RNG. QA is expected to catch
 * devices/configurations where these I/O operations are blocking for a long
 * time. We do not reboot or halt on failures, as this is a best-effort
 * attempt.
 */
static int mix_hwrng_into_linux_rng_action(int nargs, char **args)
{
    int result = -1;
    int hwrandom_fd = -1;
    int urandom_fd = -1;
    char buf[512];
    ssize_t chunk_size;
    size_t total_bytes_written = 0;

    hwrandom_fd = TEMP_FAILURE_RETRY(
            open("/dev/hw_random", O_RDONLY | O_NOFOLLOW));
    if (hwrandom_fd == -1) {
        if (errno == ENOENT) {
          ERROR("/dev/hw_random not found\n");
          /* It's not an error to not have a Hardware RNG. */
          result = 0;
        } else {
          ERROR("Failed to open /dev/hw_random: %s\n", strerror(errno));
        }
        goto ret;
    }

    urandom_fd = TEMP_FAILURE_RETRY(
            open("/dev/urandom", O_WRONLY | O_NOFOLLOW));
    if (urandom_fd == -1) {
        ERROR("Failed to open /dev/urandom: %s\n", strerror(errno));
        goto ret;
    }

    while (total_bytes_written < sizeof(buf)) {
        chunk_size = TEMP_FAILURE_RETRY(
                read(hwrandom_fd, buf, sizeof(buf) - total_bytes_written));
        if (chunk_size == -1) {
            ERROR("Failed to read from /dev/hw_random: %s\n", strerror(errno));
            goto ret;
        } else if (chunk_size == 0) {
            ERROR("Failed to read from /dev/hw_random: EOF\n");
            goto ret;
        }

        chunk_size = TEMP_FAILURE_RETRY(write(urandom_fd, buf, chunk_size));
        if (chunk_size == -1) {
            ERROR("Failed to write to /dev/urandom: %s\n", strerror(errno));
            goto ret;
        }
        total_bytes_written += chunk_size;
    }

    INFO("Mixed %zu bytes from /dev/hw_random into /dev/urandom",
                total_bytes_written);
    result = 0;

ret:
    if (hwrandom_fd != -1) {
        close(hwrandom_fd);
    }
    if (urandom_fd != -1) {
        close(urandom_fd);
    }
    memset(buf, 0, sizeof(buf));
    return result;
}

static int keychord_init_action(int nargs, char **args)
{
    keychord_init();
    return 0;
}

#define SLEEP_MS    50

static int console_init_action(int nargs, char **args)
{
    int fd;
    int count = (5000 / SLEEP_MS);

    if (console[0]) {
        snprintf(console_name, sizeof(console_name), "/dev/%s", console);
    }

    /* Block the boot until the console node comes up */
    while (1) {
        fd = open(console_name, O_WRONLY);
        if (fd < 0 && count--)
            usleep(SLEEP_MS * 1000);
        else
            break;
    }
    if (fd >= 0) {
<<<<<<< HEAD
        const char *msg =
        "\033[9;0]\n"
=======
        have_console = 1;
        const char *msg;
            msg = "\n"
>>>>>>> 6ce505d7
        "\n"
        "\n"
        "\n"
        "\n"
        "\n"
        "\n"  // console is 40 cols x 30 lines
        "\n"
        "\n"
        "\n"
        "\n"
        "\n"
        "\n"
        "\n"
        "             A N D R O I D ";
        write(fd, msg, strlen(msg));
        close(fd);
    } else {
        ERROR("Gave up trying to open console %s\n", console_name);
    }

    return 0;
}

static void import_kernel_nv(char *name, int for_emulator)
{
    char *value = strchr(name, '=');
    int name_len = strlen(name);

    if (value == 0) return;
    *value++ = 0;
    if (name_len == 0) return;

    if (for_emulator) {
        /* in the emulator, export any kernel option with the
         * ro.kernel. prefix */
        char buff[PROP_NAME_MAX];
        int len = snprintf( buff, sizeof(buff), "ro.kernel.%s", name );

        if (len < (int)sizeof(buff))
            property_set( buff, value );
        return;
    }

    if (!strcmp(name,"qemu")) {
        strlcpy(qemu, value, sizeof(qemu));
    } else if (!strncmp(name, "androidboot.", 12) && name_len > 12) {
        const char *boot_prop_name = name + 12;
        char prop[PROP_NAME_MAX];
        int cnt;

        cnt = snprintf(prop, sizeof(prop), "ro.boot.%s", boot_prop_name);
        if (cnt < PROP_NAME_MAX)
            property_set(prop, value);
    }
}

static void export_kernel_boot_props(void)
{
    char tmp[PROP_VALUE_MAX];
    int ret;
    unsigned i;
    struct {
        const char *src_prop;
        const char *dest_prop;
        const char *def_val;
    } prop_map[] = {
        { "ro.boot.serialno", "ro.serialno", "", },
        { "ro.boot.mode", "ro.bootmode", "unknown", },
        { "ro.boot.baseband", "ro.baseband", "unknown", },
        { "ro.boot.bootloader", "ro.bootloader", "unknown", },
    };

    for (i = 0; i < ARRAY_SIZE(prop_map); i++) {
        ret = property_get(prop_map[i].src_prop, tmp);
        if (ret > 0)
            property_set(prop_map[i].dest_prop, tmp);
        else
            property_set(prop_map[i].dest_prop, prop_map[i].def_val);
    }

    ret = property_get("ro.boot.console", tmp);
    if (ret)
        strlcpy(console, tmp, sizeof(console));

    /* save a copy for init's usage during boot */
    property_get("ro.bootmode", tmp);
    strlcpy(bootmode, tmp, sizeof(bootmode));

    /* if this was given on kernel command line, override what we read
     * before (e.g. from /proc/cpuinfo), if anything */
    ret = property_get("ro.boot.hardware", tmp);
    if (ret)
        strlcpy(hardware, tmp, sizeof(hardware));
    property_set("ro.hardware", hardware);

    snprintf(tmp, PROP_VALUE_MAX, "%d", revision);
    property_set("ro.revision", tmp);

    /* TODO: these are obsolete. We should delete them */
    if (!strcmp(bootmode,"factory"))
        property_set("ro.factorytest", "1");
    else if (!strcmp(bootmode,"factory2"))
        property_set("ro.factorytest", "2");
    else
        property_set("ro.factorytest", "0");
}

static void process_kernel_cmdline(void)
{
    /* don't expose the raw commandline to nonpriv processes */
    chmod("/proc/cmdline", 0440);

    /* first pass does the common stuff, and finds if we are in qemu.
     * second pass is only necessary for qemu to export all kernel params
     * as props.
     */
    import_kernel_cmdline(0, import_kernel_nv);
    if (qemu[0])
        import_kernel_cmdline(1, import_kernel_nv);

    /* now propogate the info given on command line to internal variables
     * used by init as well as the current required properties
     */
    export_kernel_boot_props();
}

static int property_service_init_action(int nargs, char **args)
{
    /* read any property files on system or data and
     * fire up the property service.  This must happen
     * after the ro.foo properties are set above so
     * that /data/local.prop cannot interfere with them.
     */
    start_property_service();
    if (get_property_set_fd() < 0) {
        ERROR("start_property_service() failed\n");
        exit(1);
    }

    return 0;
}

static int signal_init_action(int nargs, char **args)
{
    signal_init();
    if (get_signal_fd() < 0) {
        ERROR("signal_init() failed\n");
        exit(1);
    }
    return 0;
}

static int queue_property_triggers_action(int nargs, char **args)
{
    queue_all_property_triggers();
    /* enable property triggers */
    property_triggers_enabled = 1;
    return 0;
}

static int queue_device_triggers_action(int nargs, char **args)
{
    queue_all_device_triggers();
    return 0;
}

#if BOOTCHART
static int bootchart_init_action(int nargs, char **args)
{
    bootchart_count = bootchart_init();
    if (bootchart_count < 0) {
        ERROR("bootcharting init failure\n");
    } else if (bootchart_count > 0) {
        NOTICE("bootcharting started (period=%d ms)\n", bootchart_count*BOOTCHART_POLLING_MS);
    } else {
        NOTICE("bootcharting ignored\n");
    }

    return 0;
}
#endif

static const struct selinux_opt seopts_prop[] = {
        { SELABEL_OPT_PATH, "/property_contexts" },
        { SELABEL_OPT_PATH, "/data/security/current/property_contexts" },
        { 0, NULL }
};

struct selabel_handle* selinux_android_prop_context_handle(void)
{
    int policy_index = selinux_android_use_data_policy() ? 1 : 0;
    struct selabel_handle* sehandle = selabel_open(SELABEL_CTX_ANDROID_PROP,
                                                   &seopts_prop[policy_index], 1);
    if (!sehandle) {
        ERROR("SELinux:  Could not load property_contexts:  %s\n",
              strerror(errno));
        return NULL;
    }
    INFO("SELinux: Loaded property contexts from %s\n", seopts_prop[policy_index].value);
    return sehandle;
}

void selinux_init_all_handles(void)
{
    sehandle = selinux_android_file_context_handle();
    selinux_android_set_sehandle(sehandle);
    sehandle_prop = selinux_android_prop_context_handle();
}

static bool selinux_is_disabled(void)
{
#ifdef ALLOW_DISABLE_SELINUX
    char tmp[PROP_VALUE_MAX];

    if (access("/sys/fs/selinux", F_OK) != 0) {
        /* SELinux is not compiled into the kernel, or has been disabled
         * via the kernel command line "selinux=0".
         */
        return true;
    }

    if ((property_get("ro.boot.selinux", tmp) != 0) && (strcmp(tmp, "disabled") == 0)) {
        /* SELinux is compiled into the kernel, but we've been told to disable it. */
        return true;
    }
#endif

    return false;
}

static bool selinux_is_enforcing(void)
{
#ifdef ALLOW_DISABLE_SELINUX
    char tmp[PROP_VALUE_MAX];

    if (property_get("ro.boot.selinux", tmp) == 0) {
        /* Property is not set.  Assume enforcing */
        return true;
    }

    if (strcmp(tmp, "permissive") == 0) {
        /* SELinux is in the kernel, but we've been told to go into permissive mode */
        return false;
    }

    if (strcmp(tmp, "enforcing") != 0) {
        ERROR("SELinux: Unknown value of ro.boot.selinux. Got: \"%s\". Assuming enforcing.\n", tmp);
    }

#endif
    return true;
}

int selinux_reload_policy(void)
{
    if (selinux_is_disabled()) {
        return -1;
    }

    INFO("SELinux: Attempting to reload policy files\n");

    if (selinux_android_reload_policy() == -1) {
        return -1;
    }

    if (sehandle)
        selabel_close(sehandle);

    if (sehandle_prop)
        selabel_close(sehandle_prop);

    selinux_init_all_handles();
    return 0;
}

static int audit_callback(void *data, security_class_t cls __attribute__((unused)), char *buf, size_t len)
{
    snprintf(buf, len, "property=%s", !data ? "NULL" : (char *)data);
    return 0;
}

int log_callback(int type, const char *fmt, ...)
{
    int level;
    va_list ap;
    switch (type) {
    case SELINUX_WARNING:
        level = KLOG_WARNING_LEVEL;
        break;
    case SELINUX_INFO:
        level = KLOG_INFO_LEVEL;
        break;
    default:
        level = KLOG_ERROR_LEVEL;
        break;
    }
    va_start(ap, fmt);
    klog_vwrite(level, fmt, ap);
    va_end(ap);
    return 0;
}

static void selinux_initialize(void)
{
    if (selinux_is_disabled()) {
        return;
    }

    INFO("loading selinux policy\n");
    if (selinux_android_load_policy() < 0) {
        ERROR("SELinux: Failed to load policy; rebooting into recovery mode\n");
        android_reboot(ANDROID_RB_RESTART2, 0, "recovery");
        while (1) { pause(); }  // never reached
    }

    selinux_init_all_handles();
    bool is_enforcing = selinux_is_enforcing();
    INFO("SELinux: security_setenforce(%d)\n", is_enforcing);
    security_setenforce(is_enforcing);
}

int main(int argc, char **argv)
{
    int fd_count = 0;
    struct pollfd ufds[4];
    char *tmpdev;
    char* debuggable;
    char tmp[32];
    int property_set_fd_init = 0;
    int signal_fd_init = 0;
    int keychord_fd_init = 0;
    bool is_charger = false;
    char initrc_path[PROP_VALUE_MAX];

    if (!strcmp(basename(argv[0]), "ueventd"))
        return ueventd_main(argc, argv);

    if (!strcmp(basename(argv[0]), "watchdogd"))
        return watchdogd_main(argc, argv);

    /* clear the umask */
    umask(0);

        /* Get the basic filesystem setup we need put
         * together in the initramdisk on / and then we'll
         * let the rc file figure out the rest.
         */
    mkdir("/dev", 0755);
    mkdir("/proc", 0755);
    mkdir("/sys", 0755);

    mount("tmpfs", "/dev", "tmpfs", MS_NOSUID, "mode=0755");
    mkdir("/dev/pts", 0755);
    mkdir("/dev/socket", 0755);
    mount("devpts", "/dev/pts", "devpts", 0, NULL);
    mount("proc", "/proc", "proc", 0, NULL);
    mount("sysfs", "/sys", "sysfs", 0, NULL);

        /* indicate that booting is in progress to background fw loaders, etc */
    close(open("/dev/.booting", O_WRONLY | O_CREAT, 0000));

        /* We must have some place other than / to create the
         * device nodes for kmsg and null, otherwise we won't
         * be able to remount / read-only later on.
         * Now that tmpfs is mounted on /dev, we can actually
         * talk to the outside world.
         */
    open_devnull_stdio();
    klog_init();
    property_init();

    get_hardware_name(hardware, &revision);

    process_kernel_cmdline();

    if ((tmpdev = getenv("HWACCEL")) && *tmpdev == '0') {
        property_set("debug.egl.hw", tmpdev);
    }
    union selinux_callback cb;
    cb.func_log = log_callback;
    selinux_set_callback(SELINUX_CB_LOG, cb);

    cb.func_audit = audit_callback;
    selinux_set_callback(SELINUX_CB_AUDIT, cb);

    selinux_initialize();
    /* These directories were necessarily created before initial policy load
     * and therefore need their security context restored to the proper value.
     * This must happen before /dev is populated by ueventd.
     */
    restorecon("/dev");
    restorecon("/dev/socket");
    restorecon("/dev/__properties__");
    restorecon_recursive("/sys");

    is_charger = !strcmp(bootmode, "charger");

    INFO("property init\n");
    property_load_boot_defaults();

    if (property_get("ro.boot.initrc", initrc_path) == 0)
        strcpy(initrc_path, "/init.rc");
    INFO("reading config file %s\n", initrc_path);
    init_parse_config_file(initrc_path);

    action_for_each_trigger("early-init", action_add_queue_tail);

    queue_builtin_action(wait_for_coldboot_done_action, "wait_for_coldboot_done");
    queue_builtin_action(mix_hwrng_into_linux_rng_action, "mix_hwrng_into_linux_rng");
    queue_builtin_action(keychord_init_action, "keychord_init");
    queue_builtin_action(console_init_action, "console_init");

    /* execute all the boot actions to get us started */
    action_for_each_trigger("init", action_add_queue_tail);

    /* Repeat mix_hwrng_into_linux_rng in case /dev/hw_random or /dev/random
     * wasn't ready immediately after wait_for_coldboot_done
     */
    queue_builtin_action(mix_hwrng_into_linux_rng_action, "mix_hwrng_into_linux_rng");
    queue_builtin_action(property_service_init_action, "property_service_init");
    queue_builtin_action(signal_init_action, "signal_init");

    /* Don't mount filesystems or start core system services if in charger mode. */
    if (is_charger) {
        action_for_each_trigger("charger", action_add_queue_tail);
    } else {
        action_for_each_trigger("late-init", action_add_queue_tail);
    }
    if ((tmpdev = getenv("DEBUG")) && *tmpdev) {
        property_set("debug.logcat", *tmpdev == '0' ? "0" : "1");
    }

    /* run all property triggers based on current state of the properties */
    queue_builtin_action(queue_property_triggers_action, "queue_property_triggers");

    /* run all device triggers based on current state of device nodes in /dev */
    queue_builtin_action(queue_device_triggers_action, "queue_device_triggers");



#if BOOTCHART
    queue_builtin_action(bootchart_init_action, "bootchart_init");
#endif

    for(;;) {
        int nr, i, timeout = -1;

        execute_one_command();
        restart_processes();

        if (!property_set_fd_init && get_property_set_fd() > 0) {
            ufds[fd_count].fd = get_property_set_fd();
            ufds[fd_count].events = POLLIN;
            ufds[fd_count].revents = 0;
            fd_count++;
            property_set_fd_init = 1;
        }
        if (!signal_fd_init && get_signal_fd() > 0) {
            ufds[fd_count].fd = get_signal_fd();
            ufds[fd_count].events = POLLIN;
            ufds[fd_count].revents = 0;
            fd_count++;
            signal_fd_init = 1;
        }
        if (!keychord_fd_init && get_keychord_fd() > 0) {
            ufds[fd_count].fd = get_keychord_fd();
            ufds[fd_count].events = POLLIN;
            ufds[fd_count].revents = 0;
            fd_count++;
            keychord_fd_init = 1;
        }

        if (process_needs_restart) {
            timeout = (process_needs_restart - gettime()) * 1000;
            if (timeout < 0)
                timeout = 0;
        }

        if (!action_queue_empty() || cur_action)
            timeout = 0;

#if BOOTCHART
        if (bootchart_count > 0) {
            if (timeout < 0 || timeout > BOOTCHART_POLLING_MS)
                timeout = BOOTCHART_POLLING_MS;
            if (bootchart_step() < 0 || --bootchart_count == 0) {
                bootchart_finish();
                bootchart_count = 0;
            }
        }
#endif

        nr = poll(ufds, fd_count, timeout);
        if (nr <= 0)
            continue;

        for (i = 0; i < fd_count; i++) {
            if (ufds[i].revents & POLLIN) {
                if (ufds[i].fd == get_property_set_fd())
                    handle_property_set_fd();
                else if (ufds[i].fd == get_keychord_fd())
                    handle_keychord();
                else if (ufds[i].fd == get_signal_fd())
                    handle_signal();
            }
        }
    }

    return 0;
}<|MERGE_RESOLUTION|>--- conflicted
+++ resolved
@@ -723,14 +723,9 @@
             break;
     }
     if (fd >= 0) {
-<<<<<<< HEAD
+        have_console = 1;
         const char *msg =
         "\033[9;0]\n"
-=======
-        have_console = 1;
-        const char *msg;
-            msg = "\n"
->>>>>>> 6ce505d7
         "\n"
         "\n"
         "\n"
