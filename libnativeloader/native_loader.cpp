/*
 * Copyright (C) 2015 The Android Open Source Project
 *
 * Licensed under the Apache License, Version 2.0 (the "License");
 * you may not use this file except in compliance with the License.
 * You may obtain a copy of the License at
 *
 *      http://www.apache.org/licenses/LICENSE-2.0
 *
 * Unless required by applicable law or agreed to in writing, software
 * distributed under the License is distributed on an "AS IS" BASIS,
 * WITHOUT WARRANTIES OR CONDITIONS OF ANY KIND, either express or implied.
 * See the License for the specific language governing permissions and
 * limitations under the License.
 */

#include "nativeloader/native_loader.h"
#include "ScopedUtfChars.h"

#include <dlfcn.h>
#ifdef __ANDROID__
#include <android/dlext.h>
#include "cutils/properties.h"
#define LOG_TAG "libnativeloader"
#include "log/log.h"
#endif

#include <algorithm>
#include <vector>
#include <string>
#include <mutex>

#include "android-base/file.h"
#include "android-base/macros.h"
#include "android-base/strings.h"

namespace android {

#if defined(__ANDROID__)
static constexpr const char* kPublicNativeLibrariesSystemConfigPathFromRoot = "/etc/public.libraries.txt";
static constexpr const char* kPublicNativeLibrariesVendorConfig = "/vendor/etc/public.libraries.txt";

static bool is_debuggable() {
  char debuggable[PROP_VALUE_MAX];
  property_get("ro.debuggable", debuggable, "0");
  return std::string(debuggable) == "1";
}

class LibraryNamespaces {
 public:
  LibraryNamespaces() : initialized_(false) { }

  android_namespace_t* Create(JNIEnv* env,
                              jobject class_loader,
                              bool is_shared,
                              jstring java_library_path,
<<<<<<< HEAD
                              jstring java_permitted_path,
                              int32_t target_sdk_version) {
    ScopedUtfChars library_path(env, java_library_path);
=======
                              jstring java_permitted_path) {
    std::string library_path; // empty string by default.

    if (java_library_path != nullptr) {
      ScopedUtfChars library_path_utf_chars(env, java_library_path);
      library_path = library_path_utf_chars.c_str();
    }
>>>>>>> 1a3ac02e

    std::string permitted_path;
    if (java_permitted_path != nullptr) {
      ScopedUtfChars path(env, java_permitted_path);
      permitted_path = path.c_str();
    } else {
      // (http://b/27588281) This is a workaround for apps using custom
      // classloaders and calling System.load() with an absolute path which
      // is outside of the classloader library search path.
      //
      // This part effectively allows such a classloader to access anything
      // under /data
      permitted_path = "/data";
    }

    if (!initialized_ && !InitPublicNamespace(library_path.c_str(), target_sdk_version)) {
      return nullptr;
    }

    android_namespace_t* ns = FindNamespaceByClassLoader(env, class_loader);

    LOG_ALWAYS_FATAL_IF(ns != nullptr,
                        "There is already a namespace associated with this classloader");

    uint64_t namespace_type = ANDROID_NAMESPACE_TYPE_ISOLATED;
    if (is_shared) {
      namespace_type |= ANDROID_NAMESPACE_TYPE_SHARED;
    }

    ns = android_create_namespace("classloader-namespace",
                                  nullptr,
                                  library_path.c_str(),
                                  namespace_type,
                                  !permitted_path.empty() ?
                                      permitted_path.c_str() :
                                      nullptr);

    if (ns != nullptr) {
      namespaces_.push_back(std::make_pair(env->NewWeakGlobalRef(class_loader), ns));
    }

    return ns;
  }

  android_namespace_t* FindNamespaceByClassLoader(JNIEnv* env, jobject class_loader) {
    auto it = std::find_if(namespaces_.begin(), namespaces_.end(),
                [&](const std::pair<jweak, android_namespace_t*>& value) {
                  return env->IsSameObject(value.first, class_loader);
                });
    return it != namespaces_.end() ? it->second : nullptr;
  }

  void Initialize() {
    std::vector<std::string> sonames;
    const char* android_root_env = getenv("ANDROID_ROOT");
    std::string root_dir = android_root_env != nullptr ? android_root_env : "/system";
    std::string public_native_libraries_system_config =
            root_dir + kPublicNativeLibrariesSystemConfigPathFromRoot;

    LOG_ALWAYS_FATAL_IF(!ReadConfig(public_native_libraries_system_config, &sonames),
                        "Error reading public native library list from \"%s\": %s",
                        public_native_libraries_system_config.c_str(), strerror(errno));

    // For debuggable platform builds use ANDROID_ADDITIONAL_PUBLIC_LIBRARIES environment
    // variable to add libraries to the list. This is intended for platform tests only.
    if (is_debuggable()) {
      const char* additional_libs = getenv("ANDROID_ADDITIONAL_PUBLIC_LIBRARIES");
      if (additional_libs != nullptr && additional_libs[0] != '\0') {
        std::vector<std::string> additional_libs_vector = base::Split(additional_libs, ":");
        std::copy(additional_libs_vector.begin(),
                  additional_libs_vector.end(),
                  std::back_inserter(sonames));
      }
    }

    // This file is optional, quietly ignore if the file does not exist.
    ReadConfig(kPublicNativeLibrariesVendorConfig, &sonames);

    // android_init_namespaces() expects all the public libraries
    // to be loaded so that they can be found by soname alone.
    //
    // TODO(dimitry): this is a bit misleading since we do not know
    // if the vendor public library is going to be opened from /vendor/lib
    // we might as well end up loading them from /system/lib
    // For now we rely on CTS test to catch things like this but
    // it should probably be addressed in the future.
    for (const auto& soname : sonames) {
      dlopen(soname.c_str(), RTLD_NOW | RTLD_NODELETE);
    }

    public_libraries_ = base::Join(sonames, ':');
  }

  void Reset() {
    namespaces_.clear();
  }

 private:
  bool ReadConfig(const std::string& configFile, std::vector<std::string>* sonames) {
    // Read list of public native libraries from the config file.
    std::string file_content;
    if(!base::ReadFileToString(configFile, &file_content)) {
      return false;
    }

    std::vector<std::string> lines = base::Split(file_content, "\n");

    for (const auto& line : lines) {
      auto trimmed_line = base::Trim(line);
      if (trimmed_line[0] == '#' || trimmed_line.empty()) {
        continue;
      }

      sonames->push_back(trimmed_line);
    }

    return true;
  }

  bool InitPublicNamespace(const char* library_path, int32_t target_sdk_version) {
    std::string publicNativeLibraries = public_libraries_;

    UNUSED(target_sdk_version);
    // (http://b/25844435) - Some apps call dlopen from generated code (mono jited
    // code is one example) unknown to linker in which  case linker uses anonymous
    // namespace. The second argument specifies the search path for the anonymous
    // namespace which is the library_path of the classloader.
    initialized_ = android_init_namespaces(publicNativeLibraries.c_str(), library_path);

    return initialized_;
  }

  bool initialized_;
  std::vector<std::pair<jweak, android_namespace_t*>> namespaces_;
  std::string public_libraries_;


  DISALLOW_COPY_AND_ASSIGN(LibraryNamespaces);
};

static std::mutex g_namespaces_mutex;
static LibraryNamespaces* g_namespaces = new LibraryNamespaces;
#endif

void InitializeNativeLoader() {
#if defined(__ANDROID__)
  std::lock_guard<std::mutex> guard(g_namespaces_mutex);
  g_namespaces->Initialize();
#endif
}

void ResetNativeLoader() {
#if defined(__ANDROID__)
  std::lock_guard<std::mutex> guard(g_namespaces_mutex);
  g_namespaces->Reset();
#endif
}

jstring CreateClassLoaderNamespace(JNIEnv* env,
                                   int32_t target_sdk_version,
                                   jobject class_loader,
                                   bool is_shared,
                                   jstring library_path,
                                   jstring permitted_path) {
#if defined(__ANDROID__)
  UNUSED(target_sdk_version);
  std::lock_guard<std::mutex> guard(g_namespaces_mutex);
  android_namespace_t* ns = g_namespaces->Create(env,
                                                 class_loader,
                                                 is_shared,
                                                 library_path,
                                                 permitted_path,
                                                 target_sdk_version);
  if (ns == nullptr) {
    return env->NewStringUTF(dlerror());
  }
#else
  UNUSED(env, target_sdk_version, class_loader, is_shared,
         library_path, permitted_path);
#endif
  return nullptr;
}

void* OpenNativeLibrary(JNIEnv* env,
                        int32_t target_sdk_version,
                        const char* path,
                        jobject class_loader,
                        jstring library_path) {
#if defined(__ANDROID__)
  UNUSED(target_sdk_version);
  if (class_loader == nullptr) {
    return dlopen(path, RTLD_NOW);
  }

  std::lock_guard<std::mutex> guard(g_namespaces_mutex);
  android_namespace_t* ns = g_namespaces->FindNamespaceByClassLoader(env, class_loader);

  if (ns == nullptr) {
    // This is the case where the classloader was not created by ApplicationLoaders
    // In this case we create an isolated not-shared namespace for it.
    ns = g_namespaces->Create(env, class_loader, false, library_path, nullptr, target_sdk_version);
    if (ns == nullptr) {
      return nullptr;
    }
  }

  android_dlextinfo extinfo;
  extinfo.flags = ANDROID_DLEXT_USE_NAMESPACE;
  extinfo.library_namespace = ns;

  return android_dlopen_ext(path, RTLD_NOW, &extinfo);
#else
  UNUSED(env, target_sdk_version, class_loader, library_path);
  return dlopen(path, RTLD_NOW);
#endif
}

bool CloseNativeLibrary(void* handle) {
  return dlclose(handle) == 0;
}

#if defined(__ANDROID__)
android_namespace_t* FindNamespaceByClassLoader(JNIEnv* env, jobject class_loader) {
  std::lock_guard<std::mutex> guard(g_namespaces_mutex);
  return g_namespaces->FindNamespaceByClassLoader(env, class_loader);
}
#endif

}; //  android namespace<|MERGE_RESOLUTION|>--- conflicted
+++ resolved
@@ -54,19 +54,14 @@
                               jobject class_loader,
                               bool is_shared,
                               jstring java_library_path,
-<<<<<<< HEAD
                               jstring java_permitted_path,
                               int32_t target_sdk_version) {
-    ScopedUtfChars library_path(env, java_library_path);
-=======
-                              jstring java_permitted_path) {
     std::string library_path; // empty string by default.
 
     if (java_library_path != nullptr) {
       ScopedUtfChars library_path_utf_chars(env, java_library_path);
       library_path = library_path_utf_chars.c_str();
     }
->>>>>>> 1a3ac02e
 
     std::string permitted_path;
     if (java_permitted_path != nullptr) {
