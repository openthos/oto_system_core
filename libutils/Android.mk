# Copyright (C) 2008 The Android Open Source Project
#
# Licensed under the Apache License, Version 2.0 (the "License");
# you may not use this file except in compliance with the License.
# You may obtain a copy of the License at
#
#      http://www.apache.org/licenses/LICENSE-2.0
#
# Unless required by applicable law or agreed to in writing, software
# distributed under the License is distributed on an "AS IS" BASIS,
# WITHOUT WARRANTIES OR CONDITIONS OF ANY KIND, either express or implied.
# See the License for the specific language governing permissions and
# limitations under the License.

LOCAL_PATH:= $(call my-dir)

commonSources:= \
	BasicHashtable.cpp \
	CallStack.cpp \
	FileMap.cpp \
	JenkinsHash.cpp \
	LinearTransform.cpp \
	Log.cpp \
	NativeHandle.cpp \
	Printer.cpp \
	ProcessCallStack.cpp \
	PropertyMap.cpp \
	RefBase.cpp \
	SharedBuffer.cpp \
	Static.cpp \
	StopWatch.cpp \
	String8.cpp \
	String16.cpp \
	SystemClock.cpp \
	Threads.cpp \
	Timers.cpp \
	Tokenizer.cpp \
	Unicode.cpp \
	VectorImpl.cpp \
	misc.cpp \

host_commonCflags := -DLIBUTILS_NATIVE=1 $(TOOL_CFLAGS) -Werror

# For the host
# =====================================================
include $(CLEAR_VARS)
LOCAL_SRC_FILES:= $(commonSources)
LOCAL_SRC_FILES_linux := Looper.cpp
LOCAL_CFLAGS_darwin := -Wno-unused-parameter
LOCAL_MODULE:= libutils
LOCAL_STATIC_LIBRARIES := liblog
LOCAL_CFLAGS += $(host_commonCflags)
# Under MinGW, ctype.h doesn't need multi-byte support
LOCAL_CFLAGS_windows := -DMB_CUR_MAX=1
LOCAL_MULTILIB := both
<<<<<<< HEAD
LOCAL_MODULE_HOST_OS := darwin linux windows
=======
LOCAL_C_INCLUDES += external/safe-iop/include
>>>>>>> 32d86587
include $(BUILD_HOST_STATIC_LIBRARY)


# For the device, static
# =====================================================
include $(CLEAR_VARS)


# we have the common sources, plus some device-specific stuff
LOCAL_SRC_FILES:= \
	$(commonSources) \
	BlobCache.cpp \
	Looper.cpp \
	Trace.cpp

ifeq ($(TARGET_ARCH),mips)
LOCAL_CFLAGS += -DALIGN_DOUBLE
endif
LOCAL_CFLAGS += -Werror

LOCAL_STATIC_LIBRARIES := \
	libcutils \
	libc

LOCAL_SHARED_LIBRARIES := \
        libbacktrace \
        liblog \
        libdl

<<<<<<< HEAD
LOCAL_MODULE := libutils
LOCAL_CLANG := true
LOCAL_SANITIZE := integer
=======
LOCAL_MODULE:= libutils
LOCAL_C_INCLUDES += external/safe-iop/include
>>>>>>> 32d86587
include $(BUILD_STATIC_LIBRARY)

# For the device, shared
# =====================================================
include $(CLEAR_VARS)
LOCAL_MODULE:= libutils
LOCAL_WHOLE_STATIC_LIBRARIES := libutils
LOCAL_SHARED_LIBRARIES := \
        libbacktrace \
        libcutils \
        libdl \
        liblog
LOCAL_CFLAGS := -Werror
LOCAL_C_INCLUDES += external/safe-iop/include

LOCAL_CLANG := true
LOCAL_SANITIZE := integer
include $(BUILD_SHARED_LIBRARY)

# Include subdirectory makefiles
# ============================================================

include $(CLEAR_VARS)
LOCAL_MODULE := SharedBufferTest
LOCAL_STATIC_LIBRARIES := libutils libcutils
LOCAL_SHARED_LIBRARIES := liblog
LOCAL_SRC_FILES := SharedBufferTest.cpp
include $(BUILD_NATIVE_TEST)

include $(CLEAR_VARS)
LOCAL_MODULE := SharedBufferTest
LOCAL_STATIC_LIBRARIES := libutils libcutils
LOCAL_SHARED_LIBRARIES := liblog
LOCAL_SRC_FILES := SharedBufferTest.cpp
include $(BUILD_HOST_NATIVE_TEST)

# Build the tests in the tests/ subdirectory.
include $(call first-makefiles-under,$(LOCAL_PATH))<|MERGE_RESOLUTION|>--- conflicted
+++ resolved
@@ -53,11 +53,8 @@
 # Under MinGW, ctype.h doesn't need multi-byte support
 LOCAL_CFLAGS_windows := -DMB_CUR_MAX=1
 LOCAL_MULTILIB := both
-<<<<<<< HEAD
 LOCAL_MODULE_HOST_OS := darwin linux windows
-=======
 LOCAL_C_INCLUDES += external/safe-iop/include
->>>>>>> 32d86587
 include $(BUILD_HOST_STATIC_LIBRARY)
 
 
@@ -87,14 +84,10 @@
         liblog \
         libdl
 
-<<<<<<< HEAD
 LOCAL_MODULE := libutils
 LOCAL_CLANG := true
 LOCAL_SANITIZE := integer
-=======
-LOCAL_MODULE:= libutils
 LOCAL_C_INCLUDES += external/safe-iop/include
->>>>>>> 32d86587
 include $(BUILD_STATIC_LIBRARY)
 
 # For the device, shared
