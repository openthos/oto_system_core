# Copyright (C) 2012 The Android Open Source Project
#
# IMPORTANT: Do not create world writable files or directories.
# This is a common source of Android security bugs.
#

import /init.environ.rc
import /init.usb.rc
import /init.${ro.hardware}.rc
import /init.usb.configfs.rc
import /init.${ro.zygote}.rc

on early-init
    # Set init and its forked children's oom_adj.
    write /proc/1/oom_score_adj -1000

    # Disable sysrq from keyboard
    write /proc/sys/kernel/sysrq 0

    # Set the security context of /adb_keys if present.
    restorecon /adb_keys

    # Shouldn't be necessary, but sdcard won't start without it. http://b/22568628.
    mkdir /mnt 0775 root system

    # Set the security context of /postinstall if present.
    restorecon /postinstall

    start ueventd

on init
    sysclktz 0

    # Mix device-specific information into the entropy pool
    copy /proc/cmdline /dev/urandom
    copy /default.prop /dev/urandom

    # Backward compatibility.
    symlink /system/etc /etc
    symlink /sys/kernel/debug /d

    # Link /vendor to /system/vendor for devices without a vendor partition.
    symlink /system/vendor /vendor

    # Mount cgroup mount point for cpu accounting
    mount cgroup none /acct cpuacct
    mkdir /acct/uid

    # Create energy-aware scheduler tuning nodes
    mkdir /dev/stune
    mount cgroup none /dev/stune schedtune
    mkdir /dev/stune/foreground
    chown system system /dev/stune
    chown system system /dev/stune/foreground
    chown system system /dev/stune/tasks
    chown system system /dev/stune/foreground/tasks
    chmod 0664 /dev/stune/tasks
    chmod 0664 /dev/stune/foreground/tasks

    # Mount staging areas for devices managed by vold
    # See storage config details at http://source.android.com/tech/storage/
    mount tmpfs tmpfs /mnt mode=0755,uid=0,gid=1000
    restorecon_recursive /mnt

    mount configfs none /config
    chmod 0775 /config/sdcardfs
    chown system package_info /config/sdcardfs

    mkdir /mnt/secure 0700 root root
    mkdir /mnt/secure/asec 0700 root root
    mkdir /mnt/asec 0755 root system
    mkdir /mnt/obb 0755 root system
    mkdir /mnt/media_rw 0750 root media_rw
    mkdir /mnt/user 0755 root root
    mkdir /mnt/user/0 0755 root root
    mkdir /mnt/expand 0771 system system
    mkdir /mnt/appfuse 0711 root root

    # Storage views to support runtime permissions
    mkdir /mnt/runtime 0700 root root
    mkdir /mnt/runtime/default 0755 root root
    mkdir /mnt/runtime/default/self 0755 root root
    mkdir /mnt/runtime/read 0755 root root
    mkdir /mnt/runtime/read/self 0755 root root
    mkdir /mnt/runtime/write 0755 root root
    mkdir /mnt/runtime/write/self 0755 root root

    # Symlink to keep legacy apps working in multi-user world
    symlink /storage/self/primary /sdcard
    symlink /storage/self/primary /mnt/sdcard
    symlink /mnt/user/0/primary /mnt/runtime/default/self/primary

    # root memory control cgroup, used by lmkd
    mkdir /dev/memcg 0700 root system
    mount cgroup none /dev/memcg memory
    # app mem cgroups, used by activity manager, lmkd and zygote
    mkdir /dev/memcg/apps/ 0755 system system

    write /proc/sys/kernel/panic_on_oops 1
    write /proc/sys/kernel/hung_task_timeout_secs 0
    write /proc/cpu/alignment 4

    # scheduler tunables
    # Disable auto-scaling of scheduler tunables with hotplug. The tunables
    # will vary across devices in unpredictable ways if allowed to scale with
    # cpu cores.
    write /proc/sys/kernel/sched_tunable_scaling 0
    write /proc/sys/kernel/sched_latency_ns 10000000
    write /proc/sys/kernel/sched_wakeup_granularity_ns 2000000
    write /proc/sys/kernel/sched_compat_yield 1
    write /proc/sys/kernel/sched_child_runs_first 0

    write /proc/sys/kernel/randomize_va_space 2
    write /proc/sys/kernel/kptr_restrict 2
    write /proc/sys/vm/mmap_min_addr 32768
    write /proc/sys/net/ipv4/ping_group_range "0 2147483647"
    write /proc/sys/net/unix/max_dgram_qlen 600
    write /proc/sys/kernel/sched_rt_runtime_us 950000
    write /proc/sys/kernel/sched_rt_period_us 1000000

    # reflect fwmark from incoming packets onto generated replies
    write /proc/sys/net/ipv4/fwmark_reflect 1
    write /proc/sys/net/ipv6/fwmark_reflect 1

    # set fwmark on accepted sockets
    write /proc/sys/net/ipv4/tcp_fwmark_accept 1

    # disable icmp redirects
    write /proc/sys/net/ipv4/conf/all/accept_redirects 0
    write /proc/sys/net/ipv6/conf/all/accept_redirects 0

    # Create cgroup mount points for process groups
    mkdir /dev/cpuctl
    mount cgroup none /dev/cpuctl cpu
    chown system system /dev/cpuctl
    chown system system /dev/cpuctl/tasks
    chmod 0666 /dev/cpuctl/tasks
<<<<<<< HEAD
    write /dev/cpuctl/cpu.rt_runtime_us 800000
=======
    write /dev/cpuctl/cpu.shares 1024
>>>>>>> 3a29e344
    write /dev/cpuctl/cpu.rt_period_us 1000000
    write /dev/cpuctl/cpu.rt_runtime_us 950000

    mkdir /dev/cpuctl/bg_non_interactive
    chown system system /dev/cpuctl/bg_non_interactive/tasks
    chmod 0666 /dev/cpuctl/bg_non_interactive/tasks
    # 5.0 %
    write /dev/cpuctl/bg_non_interactive/cpu.shares 52
    write /dev/cpuctl/bg_non_interactive/cpu.rt_period_us 1000000
    # active FIFO threads will never be in BG
    write /dev/cpuctl/bg_non_interactive/cpu.rt_runtime_us 10000

    # sets up initial cpusets for ActivityManager
    mkdir /dev/cpuset
    mount cpuset none /dev/cpuset

    # this ensures that the cpusets are present and usable, but the device's
    # init.rc must actually set the correct cpus
    mkdir /dev/cpuset/foreground
    write /dev/cpuset/foreground/cpus 0
    write /dev/cpuset/foreground/mems 0
    mkdir /dev/cpuset/foreground/boost
    write /dev/cpuset/foreground/boost/cpus 0
    write /dev/cpuset/foreground/boost/mems 0
    mkdir /dev/cpuset/background
    write /dev/cpuset/background/cpus 0
    write /dev/cpuset/background/mems 0

    # system-background is for system tasks that should only run on
    # little cores, not on bigs
    # to be used only by init, so don't change system-bg permissions
    mkdir /dev/cpuset/system-background
    write /dev/cpuset/system-background/cpus 0
    write /dev/cpuset/system-background/mems 0

    mkdir /dev/cpuset/top-app
    write /dev/cpuset/top-app/cpus 0
    write /dev/cpuset/top-app/mems 0

    # change permissions for all cpusets we'll touch at runtime
    chown system system /dev/cpuset
    chown system system /dev/cpuset/foreground
    chown system system /dev/cpuset/foreground/boost
    chown system system /dev/cpuset/background
    chown system system /dev/cpuset/system-background
    chown system system /dev/cpuset/top-app
    chown system system /dev/cpuset/tasks
    chown system system /dev/cpuset/foreground/tasks
    chown system system /dev/cpuset/foreground/boost/tasks
    chown system system /dev/cpuset/background/tasks
    chown system system /dev/cpuset/system-background/tasks
    chown system system /dev/cpuset/top-app/tasks

    # set system-background to 0775 so SurfaceFlinger can touch it
    chmod 0775 /dev/cpuset/system-background

    chmod 0664 /dev/cpuset/foreground/tasks
    chmod 0664 /dev/cpuset/foreground/boost/tasks
    chmod 0664 /dev/cpuset/background/tasks
    chmod 0664 /dev/cpuset/system-background/tasks
    chmod 0664 /dev/cpuset/top-app/tasks
    chmod 0664 /dev/cpuset/tasks


    # qtaguid will limit access to specific data based on group memberships.
    #   net_bw_acct grants impersonation of socket owners.
    #   net_bw_stats grants access to other apps' detailed tagged-socket stats.
    chown root net_bw_acct /proc/net/xt_qtaguid/ctrl
    chown root net_bw_stats /proc/net/xt_qtaguid/stats

    # Allow everybody to read the xt_qtaguid resource tracking misc dev.
    # This is needed by any process that uses socket tagging.
    chmod 0644 /dev/xt_qtaguid

    # Create location for fs_mgr to store abbreviated output from filesystem
    # checker programs.
    mkdir /dev/fscklogs 0770 root system

    # pstore/ramoops previous console log
    mount pstore pstore /sys/fs/pstore
    chown system log /sys/fs/pstore/console-ramoops
    chmod 0440 /sys/fs/pstore/console-ramoops
    chown system log /sys/fs/pstore/pmsg-ramoops-0
    chmod 0440 /sys/fs/pstore/pmsg-ramoops-0

    # enable armv8_deprecated instruction hooks
    write /proc/sys/abi/swp 1

    # Linux's execveat() syscall may construct paths containing /dev/fd
    # expecting it to point to /proc/self/fd
    symlink /proc/self/fd /dev/fd

# Healthd can trigger a full boot from charger mode by signaling this
# property when the power button is held.
on property:sys.boot_from_charger_mode=1
    class_stop charger
    trigger late-init

# Load properties from /system/ + /factory after fs mount.
on load_system_props_action
    load_system_props

on load_persist_props_action
    load_persist_props
    start logd
    start logd-reinit

# Indicate to fw loaders that the relevant mounts are up.
on firmware_mounts_complete
    rm /dev/.booting

# Mount filesystems and start core system services.
on late-init
    trigger early-fs
    trigger fs
    trigger post-fs

    # Load properties from /system/ + /factory after fs mount. Place
    # this in another action so that the load will be scheduled after the prior
    # issued fs triggers have completed.
    trigger load_system_props_action

    # Now we can mount /data. File encryption requires keymaster to decrypt
    # /data, which in turn can only be loaded when system properties are present
    trigger post-fs-data
    trigger load_persist_props_action

    # Remove a file to wake up anything waiting for firmware.
    trigger firmware_mounts_complete

    trigger early-boot
    trigger boot


on post-fs
    start logd
    # once everything is setup, no need to modify /
    mount rootfs rootfs / ro remount
    # Mount shared so changes propagate into child namespaces
    mount rootfs rootfs / shared rec
    # Mount default storage into root namespace
    mount none /mnt/runtime/default /storage slave bind rec

    # Make sure /sys/kernel/debug (if present) is labeled properly
    restorecon_recursive /sys/kernel/debug

    # We chown/chmod /cache again so because mount is run as root + defaults
    chown system cache /cache
    chmod 0770 /cache
    # We restorecon /cache in case the cache partition has been reset.
    restorecon_recursive /cache

    # Create /cache/recovery in case it's not there. It'll also fix the odd
    # permissions if created by the recovery system.
    mkdir /cache/recovery 0770 system cache

    # Backup/restore mechanism uses the cache partition
    mkdir /cache/backup_stage 0700 system system
    mkdir /cache/backup 0700 system system

    #change permissions on vmallocinfo so we can grab it from bugreports
    chown root log /proc/vmallocinfo
    chmod 0440 /proc/vmallocinfo

    chown root log /proc/slabinfo
    chmod 0440 /proc/slabinfo

    #change permissions on kmsg & sysrq-trigger so bugreports can grab kthread stacks
    chown root system /proc/kmsg
    chmod 0440 /proc/kmsg
    chown root system /proc/sysrq-trigger
    chmod 0220 /proc/sysrq-trigger
    chown system log /proc/last_kmsg
    chmod 0440 /proc/last_kmsg

    # make the selinux kernel policy world-readable
    chmod 0444 /sys/fs/selinux/policy

    # create the lost+found directories, so as to enforce our permissions
    mkdir /cache/lost+found 0770 root root

on post-fs-data
    # We chown/chmod /data again so because mount is run as root + defaults
    chown system system /data
    chmod 0771 /data
    # We restorecon /data in case the userdata partition has been reset.
    restorecon /data

    # start debuggerd to make debugging early-boot crashes easier.
    start debuggerd
    start debuggerd64

    # Make sure we have the device encryption key.
    start vold
    installkey /data

    # Start bootcharting as soon as possible after the data partition is
    # mounted to collect more data.
    mkdir /data/bootchart 0755 shell shell
    bootchart_init

    # Avoid predictable entropy pool. Carry over entropy from previous boot.
    copy /data/system/entropy.dat /dev/urandom

    # create basic filesystem structure
    mkdir /data/misc 01771 system misc
    mkdir /data/misc/bluedroid 02770 bluetooth net_bt_stack
    # Fix the access permissions and group ownership for 'bt_config.conf'
    chmod 0660 /data/misc/bluedroid/bt_config.conf
    chown bluetooth net_bt_stack /data/misc/bluedroid/bt_config.conf
    mkdir /data/misc/bluetooth 0770 system system
    mkdir /data/misc/keystore 0700 keystore keystore
    mkdir /data/misc/gatekeeper 0700 system system
    mkdir /data/misc/keychain 0771 system system
    mkdir /data/misc/net 0750 root shell
    mkdir /data/misc/radio 0770 system radio
    mkdir /data/misc/sms 0770 system radio
    mkdir /data/misc/zoneinfo 0775 system system
    mkdir /data/misc/vpn 0770 system vpn
    mkdir /data/misc/shared_relro 0771 shared_relro shared_relro
    mkdir /data/misc/systemkeys 0700 system system
    mkdir /data/misc/wifi 0770 wifi wifi
    mkdir /data/misc/wifi/sockets 0770 wifi wifi
    mkdir /data/misc/wifi/wpa_supplicant 0770 wifi wifi
    mkdir /data/misc/ethernet 0770 system system
    mkdir /data/misc/dhcp 0770 dhcp dhcp
    mkdir /data/misc/user 0771 root root
    mkdir /data/misc/perfprofd 0775 root root
    # give system access to wpa_supplicant.conf for backup and restore
    chmod 0660 /data/misc/wifi/wpa_supplicant.conf
    mkdir /data/local 0751 root root
    mkdir /data/misc/media 0700 media media
    mkdir /data/misc/audioserver 0700 audioserver audioserver
    mkdir /data/misc/cameraserver 0700 cameraserver cameraserver
    mkdir /data/misc/vold 0700 root root
    mkdir /data/misc/boottrace 0771 system shell
    mkdir /data/misc/update_engine 0700 root root
    mkdir /data/misc/trace 0700 root root
    # profile file layout
    mkdir /data/misc/profiles 0771 system system
    mkdir /data/misc/profiles/cur 0771 system system
    mkdir /data/misc/profiles/ref 0771 system system
    mkdir /data/misc/profman 0770 system shell

    # For security reasons, /data/local/tmp should always be empty.
    # Do not place files or directories in /data/local/tmp
    mkdir /data/local/tmp 0771 shell shell
    mkdir /data/data 0771 system system
    mkdir /data/app-private 0771 system system
    mkdir /data/app-ephemeral 0771 system system
    mkdir /data/app-asec 0700 root root
    mkdir /data/app-lib 0771 system system
    mkdir /data/app 0771 system system
    mkdir /data/property 0700 root root
    mkdir /data/tombstones 0771 system system

    # create dalvik-cache, so as to enforce our permissions
    mkdir /data/dalvik-cache 0771 root root
    # create the A/B OTA directory, so as to enforce our permissions
    mkdir /data/ota 0771 root root

    # create the OTA package directory. It will be accessed by GmsCore (cache
    # group), update_engine and update_verifier.
    mkdir /data/ota_package 0770 system cache

    # create resource-cache and double-check the perms
    mkdir /data/resource-cache 0771 system system
    chown system system /data/resource-cache
    chmod 0771 /data/resource-cache

    # create the lost+found directories, so as to enforce our permissions
    mkdir /data/lost+found 0770 root root

    # create directory for DRM plug-ins - give drm the read/write access to
    # the following directory.
    mkdir /data/drm 0770 drm drm

    # create directory for MediaDrm plug-ins - give drm the read/write access to
    # the following directory.
    mkdir /data/mediadrm 0770 mediadrm mediadrm

    mkdir /data/anr 0775 system system

    # symlink to bugreport storage location
    rm /data/bugreports
    symlink /data/user_de/0/com.android.shell/files/bugreports /data/bugreports

    # Create all remaining /data root dirs so that they are made through init
    # and get proper encryption policy installed
    mkdir /data/backup 0700 system system
    mkdir /data/ss 0700 system system

    mkdir /data/system 0775 system system
    mkdir /data/system/heapdump 0700 system system
    mkdir /data/system/users 0775 system system

    mkdir /data/system_de 0770 system system
    mkdir /data/system_ce 0770 system system

    mkdir /data/misc_de 01771 system misc
    mkdir /data/misc_ce 01771 system misc

    mkdir /data/user 0711 system system
    mkdir /data/user_de 0711 system system
    symlink /data/data /data/user/0

    mkdir /data/media 0770 media_rw media_rw
    mkdir /data/media/obb 0770 media_rw media_rw

    init_user0

    # Set SELinux security contexts on upgrade or policy update.
    restorecon_recursive /data

    # Check any timezone data in /data is newer than the copy in /system, delete if not.
    exec - system system -- /system/bin/tzdatacheck /system/usr/share/zoneinfo /data/misc/zoneinfo

    # If there is no fs-post-data action in the init.<device>.rc file, you
    # must uncomment this line, otherwise encrypted filesystems
    # won't work.
    # Set indication (checked by vold) that we have finished this action
    #setprop vold.post_fs_data_done 1

on boot
    # basic network init
    ifup lo
    hostname localhost
    domainname localdomain

    # set RLIMIT_NICE to allow priorities from 19 to -20
    setrlimit 13 40 40

    # Memory management.  Basic kernel parameters, and allow the high
    # level system server to be able to adjust the kernel OOM driver
    # parameters to match how it is managing things.
    write /proc/sys/vm/overcommit_memory 1
    write /proc/sys/vm/min_free_order_shift 4
    chown root system /sys/module/lowmemorykiller/parameters/adj
    chmod 0664 /sys/module/lowmemorykiller/parameters/adj
    chown root system /sys/module/lowmemorykiller/parameters/minfree
    chmod 0664 /sys/module/lowmemorykiller/parameters/minfree

    # Tweak background writeout
    write /proc/sys/vm/dirty_expire_centisecs 200
    write /proc/sys/vm/dirty_background_ratio  5

    # Permissions for System Server and daemons.
    chown radio system /sys/android_power/state
    chown radio system /sys/android_power/request_state
    chown radio system /sys/android_power/acquire_full_wake_lock
    chown radio system /sys/android_power/acquire_partial_wake_lock
    chown radio system /sys/android_power/release_wake_lock
    chown system system /sys/power/autosleep
    chown system system /sys/power/state
    chown system system /sys/power/wakeup_count
    chown radio wakelock /sys/power/wake_lock
    chown radio wakelock /sys/power/wake_unlock
    chmod 0660 /sys/power/state
    chmod 0660 /sys/power/wake_lock
    chmod 0660 /sys/power/wake_unlock

    chown system system /sys/devices/system/cpu/cpufreq/interactive/timer_rate
    chmod 0660 /sys/devices/system/cpu/cpufreq/interactive/timer_rate
    chown system system /sys/devices/system/cpu/cpufreq/interactive/timer_slack
    chmod 0660 /sys/devices/system/cpu/cpufreq/interactive/timer_slack
    chown system system /sys/devices/system/cpu/cpufreq/interactive/min_sample_time
    chmod 0660 /sys/devices/system/cpu/cpufreq/interactive/min_sample_time
    chown system system /sys/devices/system/cpu/cpufreq/interactive/hispeed_freq
    chmod 0660 /sys/devices/system/cpu/cpufreq/interactive/hispeed_freq
    chown system system /sys/devices/system/cpu/cpufreq/interactive/target_loads
    chmod 0660 /sys/devices/system/cpu/cpufreq/interactive/target_loads
    chown system system /sys/devices/system/cpu/cpufreq/interactive/go_hispeed_load
    chmod 0660 /sys/devices/system/cpu/cpufreq/interactive/go_hispeed_load
    chown system system /sys/devices/system/cpu/cpufreq/interactive/above_hispeed_delay
    chmod 0660 /sys/devices/system/cpu/cpufreq/interactive/above_hispeed_delay
    chown system system /sys/devices/system/cpu/cpufreq/interactive/boost
    chmod 0660 /sys/devices/system/cpu/cpufreq/interactive/boost
    chown system system /sys/devices/system/cpu/cpufreq/interactive/boostpulse
    chown system system /sys/devices/system/cpu/cpufreq/interactive/input_boost
    chmod 0660 /sys/devices/system/cpu/cpufreq/interactive/input_boost
    chown system system /sys/devices/system/cpu/cpufreq/interactive/boostpulse_duration
    chmod 0660 /sys/devices/system/cpu/cpufreq/interactive/boostpulse_duration
    chown system system /sys/devices/system/cpu/cpufreq/interactive/io_is_busy
    chmod 0660 /sys/devices/system/cpu/cpufreq/interactive/io_is_busy

    # Assume SMP uses shared cpufreq policy for all CPUs
    chown system system /sys/devices/system/cpu/cpu0/cpufreq/scaling_max_freq
    chmod 0660 /sys/devices/system/cpu/cpu0/cpufreq/scaling_max_freq

    chown system system /sys/class/timed_output/vibrator/enable
    chown system system /sys/class/leds/keyboard-backlight/brightness
    chown system system /sys/class/leds/lcd-backlight/brightness
    chown system system /sys/class/leds/button-backlight/brightness
    chown system system /sys/class/leds/jogball-backlight/brightness
    chown system system /sys/class/leds/red/brightness
    chown system system /sys/class/leds/green/brightness
    chown system system /sys/class/leds/blue/brightness
    chown system system /sys/class/leds/red/device/grpfreq
    chown system system /sys/class/leds/red/device/grppwm
    chown system system /sys/class/leds/red/device/blink
    chown system system /sys/class/timed_output/vibrator/enable
    chown system system /sys/module/sco/parameters/disable_esco
    chown system system /sys/kernel/ipv4/tcp_wmem_min
    chown system system /sys/kernel/ipv4/tcp_wmem_def
    chown system system /sys/kernel/ipv4/tcp_wmem_max
    chown system system /sys/kernel/ipv4/tcp_rmem_min
    chown system system /sys/kernel/ipv4/tcp_rmem_def
    chown system system /sys/kernel/ipv4/tcp_rmem_max
    chown root radio /proc/cmdline

    # Define default initial receive window size in segments.
    setprop net.tcp.default_init_rwnd 60

    class_start core

on nonencrypted
    # A/B update verifier that marks a successful boot.
    exec - root -- /system/bin/update_verifier nonencrypted
    class_start main
    class_start late_start

on property:sys.init_log_level=*
    loglevel ${sys.init_log_level}

on charger
    class_start charger

on property:vold.decrypt=trigger_reset_main
    class_reset main

on property:vold.decrypt=trigger_load_persist_props
    load_persist_props
    start logd
    start logd-reinit

on property:vold.decrypt=trigger_post_fs_data
    trigger post-fs-data

on property:vold.decrypt=trigger_restart_min_framework
    # A/B update verifier that marks a successful boot.
    exec - root -- /system/bin/update_verifier trigger_restart_min_framework
    class_start main

on property:vold.decrypt=trigger_restart_framework
    # A/B update verifier that marks a successful boot.
    exec - root -- /system/bin/update_verifier trigger_restart_framework
    class_start main
    class_start late_start

on property:vold.decrypt=trigger_shutdown_framework
    class_reset late_start
    class_reset main

on property:sys.powerctl=*
    powerctl ${sys.powerctl}

# system server cannot write to /proc/sys files,
# and chown/chmod does not work for /proc/sys/ entries.
# So proxy writes through init.
on property:sys.sysctl.extra_free_kbytes=*
    write /proc/sys/vm/extra_free_kbytes ${sys.sysctl.extra_free_kbytes}

# "tcp_default_init_rwnd" Is too long!
on property:sys.sysctl.tcp_def_init_rwnd=*
    write /proc/sys/net/ipv4/tcp_default_init_rwnd ${sys.sysctl.tcp_def_init_rwnd}

on property:security.perf_harden=0
    write /proc/sys/kernel/perf_event_paranoid 1

on property:security.perf_harden=1
    write /proc/sys/kernel/perf_event_paranoid 3

## Daemon processes to be run by init.
##
service ueventd /sbin/ueventd
    class core
    critical
    seclabel u:r:ueventd:s0

service healthd /sbin/healthd
    class core
    critical
    seclabel u:r:healthd:s0
    group root system wakelock

service console /system/bin/sh
    class core
    console
    disabled
    user shell
    group shell log readproc
    seclabel u:r:shell:s0

on property:ro.debuggable=1
    # Give writes to anyone for the trace folder on debug builds.
    # The folder is used to store method traces.
    chmod 0773 /data/misc/trace
    start console

service flash_recovery /system/bin/install-recovery.sh
    class main
    oneshot<|MERGE_RESOLUTION|>--- conflicted
+++ resolved
@@ -135,11 +135,7 @@
     chown system system /dev/cpuctl
     chown system system /dev/cpuctl/tasks
     chmod 0666 /dev/cpuctl/tasks
-<<<<<<< HEAD
-    write /dev/cpuctl/cpu.rt_runtime_us 800000
-=======
     write /dev/cpuctl/cpu.shares 1024
->>>>>>> 3a29e344
     write /dev/cpuctl/cpu.rt_period_us 1000000
     write /dev/cpuctl/cpu.rt_runtime_us 950000
 
